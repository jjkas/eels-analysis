"""
    Spectral Analysis Library

    A library of functions and classes for general spectral signal extraction techniques,
    such as background subtraction and multiple linear regression of reference signals.

"""

# standard libraries
import copy
import typing

import numpy
from nion.eels_analysis import CurveFitting
from nion.eels_analysis import EELS_CrossSections
from nion.eels_analysis import EELS_DataAnalysis
from nion.eels_analysis import PeriodicTable
from nion.data import DataAndMetadata
from nion.utils import Registry


def extract_signal_from_polynomial_background_data(data, signal_range, fit_ranges, first_x = 0.0, delta_x = 1.0,
                                                polynomial_order = 1, fit_log_data = False, fit_log_x = False):

    """A function for performing generic polynomial background subtraction on 1-D spectral data arrays.

    The required data (NumPy) array can have 1 or 2 dimensions.  If it is 1-dimensional, then each array element is
    a spectral intensity (ordinate) value along an equispaced x axis with an initial abscissa value given by first_x and
    a fixed abscissa increment per data element given by delta_x.  If the data array is 2-dimensional, then one of the
    dimensions must have size 2.  The first entry along that dimension is an x (abscissa) value and the second entry is
    the corresponding spectral intensity (ordinate) value.  Note that in this case, the abscissa values need not be ordered.
    This function will return background-subtracted spectral intensities regardless of the abscissa value ordering, or lack thereof.

    The parameters signal_range and fit_ranges are (NumPy) arrays specifying abscissa ranges, of the form [start_x, end_x].
    The former specifies the single range over which the signal of interest occurs, while the latter can specify multiple ranges
    over which to fit the desired polynomial background model, distributed over the second dimension of the fit_ranges array.
    Only a single row in fit_ranges is required, in which case the background will be extrapolated over the signal range and subtracted.
    If additional rows are supplied, then the background will be interpolated or extrapolated, depending on the range relationships.

    The order of the polynomial model function is specified by the polynomial_order parameter.
    The fit_log_data and fit_log_x parameters specify whether the corresponding axes of the spectral data should be transformed to
    logarithmic scales before doing the background fit.  This is to support exponential, Gaussian, and power-law background models.
    """

    # check shape and validity of data array
    data_dimension_count = len(data.shape)
    assert data_dimension_count <= 2

    # extract spectral intensity (ordinate) and x (abscissa) arrays
    have_x_array = (data_dimension_count == 2)
    if have_x_array:
        assert min(data.shape[0], data.shape[1]) == 2
        if data.shape[0] == 2:
            x_values, data_values = data
        else:
            x_values = data[:, 0]
            data_values = data[:, 1]
    else:
        x_values = None
        data_values = data

    data_size = data_values.shape[0]
    assert data_size > polynomial_order + 3

    # check validity of abscissa value inputs
    if have_x_array:
        min_x = x_values.min()
        max_x = x_values.max()
    else:
        min_x = first_x
        max_x = first_x + data_size * delta_x
    assert max_x > min_x

    # check shape and validity of fit_ranges array
    range_dimension_count = len(fit_ranges.shape)
    assert range_dimension_count < 3
    assert fit_ranges.shape[range_dimension_count - 1] == 2

    # distill the fit ranges so that they are ordered, consolidated, and non-overlapping
    fit_ranges_clean = numpy.atleast_2d(numpy.sort(fit_ranges))
    fit_range_order = numpy.argsort(fit_ranges_clean, 0)[:, 0]
    fit_ranges_clean = fit_ranges_clean[fit_range_order]
    range_index = 1
    while range_index < fit_ranges_clean.shape[0]:
        if fit_ranges_clean[range_index, 0] > fit_ranges_clean[range_index - 1, 1]:
            range_index += 1
        else:
            fit_ranges_clean[range_index - 1, 1] = fit_ranges_clean[range_index, 1]
            fit_ranges_clean = numpy.delete(fit_ranges_clean, range_index, 0)

    # check validity of fit_ranges_clean array with respect to passed-in data range
    range_index = 0
    range_count = fit_ranges_clean.shape[0]
    while range_index < range_count:
        assert fit_ranges_clean[range_index, 0] >= min_x and fit_ranges_clean[range_index, 1] <= max_x
        range_index += 1

    # compile x and y arrays over fit ranges for input to the polynomial background fit
    if have_x_array:
        fit_range_selector = x_values >= fit_ranges_clean[0, 0] and x_values <= fit_ranges_clean[0, 1]
        range_index = 1
        while range_index < range_count:
            fit_range_selector = fit_range_selector or (x_values >= fit_ranges_clean[range_index, 0] and x_values <= fit_ranges_clean[range_index, 1])
            range_index += 1

        x_fit_values = x_values.compress(fit_range_selector)
        y_fit_values = data_values.compress(fit_range_selector)
    else:
        fit_start_chan = round((fit_ranges_clean[0, 0] - min_x) / delta_x)
        fit_end_chan = round((fit_ranges_clean[0, 1] - min_x) / delta_x) + 1
        x_fit_values = first_x + delta_x * numpy.arange(fit_start_chan, fit_end_chan)
        y_fit_values = data_values[fit_start_chan : fit_end_chan]

        range_index = 1
        while range_index < range_count:
            fit_start_chan = round((fit_ranges_clean[range_index, 0] - min_x) / delta_x)
            fit_end_chan = round((fit_ranges_clean[range_index, 1] - min_x) / delta_x) + 1
            numpy.append(x_fit_values, first_x + delta_x * numpy.arange(fit_start_chan, fit_end_chan))
            numpy.append(y_fit_values, data_values[fit_start_chan : fit_end_chan])
            range_index += 1

    # generate a polynomial fit over the fit ranges
    background_fit = CurveFitting.PolynomialFit1D(y_fit_values, x_fit_values, 0, 1, polynomial_order, fit_log_data, fit_log_x)

    # check shape and validity of signal_range array with respect to passed-in data range
    signal_range_clean = numpy.sort(signal_range).flatten()
    assert signal_range_clean.shape[0] == 2
    assert signal_range_clean[0] >= min_x and signal_range_clean[1] <= max_x

    # compute background model and subtract from data over contiguous union of fit and signal ranges
    bkgd_range = numpy.array([min(fit_ranges_clean[0, 0], signal_range_clean[0]), max(fit_ranges_clean[range_count - 1, 1], signal_range_clean[1])])

    # compute the net signal
    if have_x_array:
        in_bkgd_range = x_values >= bkgd_range[0] and x_values <= bkgd_range[1]
        bkgd_x_values = numpy.where(in_bkgd_range, x_values, bkgd_range[0])
        bkgd_fit = background_fit.compute_fit_for_values(bkgd_x_values)
        net_signal = numpy.where(in_bkgd_range, data_values - bkgd_fit, 0)
    else:
        bkgd_start_chan = round((bkgd_range[0] - min_x) / delta_x)
        bkgd_end_chan = round((bkgd_range[1] - min_x) / delta_x) + 1
        bkgd_fit = background_fit.compute_fit_for_range(bkgd_range, bkgd_end_chan - bkgd_start_chan)
        net_signal = numpy.zeros_like(data_values)
        net_signal[bkgd_start_chan : bkgd_end_chan] = data_values[bkgd_start_chan : bkgd_end_chan] - bkgd_fit

    return net_signal


def extract_signal_from_polynomial_background(data_and_metadata, signal_range, fit_ranges, first_x = 0.0, delta_x = 1.0,
                                                polynomial_order = 1, fit_log_data = False, fit_log_x = False):
    signal_range = numpy.asarray(signal_range) * data_and_metadata.data_shape[0]
    fit_ranges = numpy.asarray(fit_ranges) * data_and_metadata.data_shape[0]
    data = extract_signal_from_polynomial_background_data(data_and_metadata.data, signal_range, fit_ranges, first_x, delta_x, polynomial_order, fit_log_data,
                                                          fit_log_x)
    return DataAndMetadata.new_data_and_metadata(data, data_and_metadata.intensity_calibration, data_and_metadata.dimensional_calibrations)


def stacked_fit_linear_background(data: numpy.ndarray, signal_index: int, rcond=1e-10) -> numpy.ndarray:
    """Return the linear background using least squares for an ndarray with signal in last index.

    The outline for this implementation comes from:
    http://stackoverflow.com/questions/30442377/how-to-solve-many-overdetermined-systems-of-linear-equations-using-vectorized-co
    """

    assert signal_index == -1
    signal_length = data.shape[signal_index]

    # using equation y = Ap where A = [[x 1]] and p = [[m], [c]], solve for p.
    linear = numpy.arange(signal_length)
    ones = numpy.ones((signal_length,))
    A = numpy.vstack([linear, ones]).T

    # solve for p using svd. p will have the shape (n, 2) where n is the dimensions of the non-signal indexes of the data.
    u, s, v = numpy.linalg.svd(A, full_matrices=False)
    s_max = numpy.amax(s, axis=-1, keepdims=True)
    s_min = rcond * s_max
    inv_s = numpy.zeros_like(s)
    inv_s[s >= s_min] = 1 / s[s >= s_min]
    x = numpy.einsum('...ji,...j->...i', v, inv_s * numpy.einsum('...ji,...j->...i', u, data.conj()))
    return numpy.conj(x, x)


def stacked_linear_background(data: numpy.ndarray, signal_index: int) -> numpy.ndarray:
    """Return the linear background using least squares for an ndarray with signal in last index."""

    assert signal_index == -1
    signal_length = data.shape[signal_index]

    # using equation y = Ap where A = [[x 1]] and p = [[m], [c]], solve for p.
    linear = numpy.arange(signal_length)

    # solve for p. p will have the shape (n, 2) where n is the dimensions of the non-signal indexes of the data.
    p = stacked_fit_linear_background(data, signal_index)

    # calculate the background by multiply and add
    return (p[..., 0, numpy.newaxis] * linear[:] + p[..., 1, numpy.newaxis])


def slow_fit_linear_background(data: numpy.ndarray, signal_index: int) -> numpy.ndarray:
    """Return the linear background as m, c using least squares for an ndarray with signal in last index.

    This implementaton also demonstrates how to convert a 1-d function to a stacked function.
    """

    # make reshaped data view
    assert signal_index == -1
    signal_length = data.shape[signal_index]
    if len(data.shape) > 1:
        reshaped_data = data.reshape(numpy.product(data.shape[0:signal_index], dtype=numpy.uint64), signal_length)
    else:
        reshaped_data = data.reshape(1, signal_length)

    # using equation y = Ap where A = [[x 1]] and p = [[m], [c]], solve for p.
    linear = numpy.arange(signal_length)
    ones = numpy.ones((signal_length,))
    A = numpy.vstack([linear, ones]).T

    # solve for p. p will have the shape (n, 2) where n is the dimensions of the non-signal indexes of the data.
    p = numpy.array([numpy.linalg.lstsq(A, reshaped_data[k, ...], rcond=-1)[0] for k in range(reshaped_data.shape[0])])

    # reshape and return
    return p.reshape(data.shape[:signal_index] + (2,))


def slow_linear_background(data: numpy.ndarray, signal_index: int) -> numpy.ndarray:
    """Return the linear background using least squares for an ndarray with signal in last index."""

    assert signal_index == -1
    signal_length = data.shape[signal_index]

    # using equation y = Ap where A = [[x 1]] and p = [[m], [c]], solve for p.
    linear = numpy.arange(signal_length)

    # solve for p. p will have the shape (n, 2) where n is the dimensions of the non-signal indexes of the data.
    p = slow_fit_linear_background(data, signal_index)

    # calculate the background by multiply and add
    return (p[..., 0, numpy.newaxis] * linear[:] + p[..., 1, numpy.newaxis])


def linear_background(data: numpy.ndarray, signal_index: int) -> numpy.ndarray:
    return stacked_linear_background(data, signal_index)


def subtract_linear_background(data_and_metadata: DataAndMetadata.DataAndMetadata, fit_range, signal_range) -> DataAndMetadata.DataAndMetadata:
    """Subtract linear background from data and metadata with signal in last index."""
    signal_index = -1

    signal_length = data_and_metadata.dimensional_shape[signal_index]

    fit_range = (numpy.asarray(fit_range) * signal_length).astype(numpy.int)
    signal_range = (numpy.asarray(signal_range) * signal_length).astype(numpy.int)

    data = data_and_metadata.data

    # Fit within fit_range; calculate background within signal_range; subtract from source signal range
    p = stacked_fit_linear_background(data[..., range(*fit_range)], signal_index)
    linear = numpy.arange(signal_range[0], signal_range[1])
    background = (p[..., 0, numpy.newaxis] * linear[:] + p[..., 1, numpy.newaxis])
    result = data[..., range(*signal_range)] - background

    return DataAndMetadata.new_data_and_metadata(result, data_and_metadata.intensity_calibration, data_and_metadata.dimensional_calibrations)


def calculate_background_signal(data_and_metadata: DataAndMetadata.DataAndMetadata, fit_ranges, signal_range) -> DataAndMetadata.DataAndMetadata:
    """Calculate background from data and metadata with signal in first index."""
    signal_index = -1

    signal_length = data_and_metadata.dimensional_shape[signal_index]

    signal_range = (numpy.asarray(signal_range) * signal_length).astype(numpy.float)

    data = data_and_metadata.data

    if len(data_and_metadata.dimensional_calibrations) == 0:
        return None

    # Fit within fit_range; calculate background within signal_range; subtract from source signal range
    signal_calibration = data_and_metadata.dimensional_calibrations[signal_index]
    spectral_range = numpy.array([signal_calibration.convert_to_calibrated_value(0), signal_calibration.convert_to_calibrated_value(signal_length)])
    edge_onset = signal_calibration.convert_to_calibrated_value(signal_range[0])
    edge_delta = signal_calibration.convert_to_calibrated_value(signal_range[1]) - edge_onset
    # bkgd_range = numpy.array([signal_calibration.convert_to_calibrated_value(fit_range0[0]), signal_calibration.convert_to_calibrated_value(fit_range0[1])])
    bkgd_ranges = numpy.array([numpy.array([signal_calibration.convert_to_calibrated_value(fit_range[0] * signal_length), signal_calibration.convert_to_calibrated_value(fit_range[1] * signal_length)]) for fit_range in fit_ranges])
    # print("d {} s {} e {} d {} b {}".format(data.shape if data is not None else None, spectral_range, edge_onset, edge_delta, bkgd_range))
    edge_map, edge_profile, bkgd_model, profile_range = EELS_DataAnalysis.core_loss_edge(data, spectral_range, edge_onset, edge_delta, bkgd_ranges)

    # Squeeze the result
    result = numpy.squeeze(bkgd_model)

    max_channel = int(round(max([fit_range[1] * signal_length for fit_range in fit_ranges] + [signal_range[1]])))
    min_channel = int(round(min([fit_range[0] * signal_length for fit_range in fit_ranges] + [signal_range[0]])))

    data_shape = list(data_and_metadata.data_shape)
    data_shape[signal_index] = max_channel - min_channel
    data_shape = tuple(data_shape)
    dimensional_calibrations = copy.deepcopy(data_and_metadata.dimensional_calibrations)
    dimensional_calibrations[signal_index].offset = signal_calibration.convert_to_calibrated_value(min_channel)
    dimensional_calibrations[signal_index].scale = (signal_calibration.convert_to_calibrated_value(max_channel) - dimensional_calibrations[signal_index].offset) / data_shape[signal_index]

    return DataAndMetadata.new_data_and_metadata(result, data_and_metadata.intensity_calibration, dimensional_calibrations)


def extract_original_signal(data_and_metadata: DataAndMetadata.DataAndMetadata, fit_ranges, signal_range) -> DataAndMetadata.DataAndMetadata:
    signal_index = -1

    signal_length = data_and_metadata.dimensional_shape[signal_index]

    signal_range = (numpy.asarray(signal_range) * signal_length).astype(numpy.float)

    max_channel = int(round(max([fit_range[1] * signal_length for fit_range in fit_ranges] + [signal_range[1]])))
    min_channel = int(round(min([fit_range[0] * signal_length for fit_range in fit_ranges] + [signal_range[0]])))

    result = data_and_metadata.data[..., min_channel:max_channel]

    data_shape = list(data_and_metadata.data_shape)
    data_shape[signal_index] = max_channel - min_channel
    data_shape = tuple(data_shape)
    dimensional_calibrations = copy.deepcopy(data_and_metadata.dimensional_calibrations)
    original_calibration = copy.deepcopy(dimensional_calibrations[signal_index])
    dimensional_calibrations[signal_index].offset = original_calibration.convert_to_calibrated_value(min_channel)
    dimensional_calibrations[signal_index].scale = (original_calibration.convert_to_calibrated_value(max_channel) - dimensional_calibrations[signal_index].offset) / data_shape[signal_index]

    return DataAndMetadata.new_data_and_metadata(result, data_and_metadata.intensity_calibration, dimensional_calibrations)


def make_signal_like(data_and_metadata_src: DataAndMetadata.DataAndMetadata, data_and_metadata_dst: DataAndMetadata.DataAndMetadata):
    signal_index = -1
    if not data_and_metadata_src.dimensional_calibrations or not data_and_metadata_dst.dimensional_calibrations:
        return None
    if abs(data_and_metadata_src.dimensional_calibrations[signal_index].scale - data_and_metadata_dst.dimensional_calibrations[signal_index].scale) > 1E-7:
        return None
    if data_and_metadata_src.dimensional_calibrations[signal_index].units != data_and_metadata_dst.dimensional_calibrations[signal_index].units:
        return None
    if data_and_metadata_src.dimensional_calibrations[signal_index].convert_to_calibrated_value(0) < data_and_metadata_dst.dimensional_calibrations[signal_index].convert_to_calibrated_value(0):
        return None
    if data_and_metadata_src.dimensional_calibrations[signal_index].convert_to_calibrated_value(data_and_metadata_src.data_shape[signal_index]) > data_and_metadata_dst.dimensional_calibrations[signal_index].convert_to_calibrated_value(data_and_metadata_dst.data_shape[signal_index]):
        return None

    data = numpy.copy(data_and_metadata_dst.data)
    index = int(data_and_metadata_dst.dimensional_calibrations[signal_index].convert_from_calibrated_value(data_and_metadata_src.dimensional_calibrations[signal_index].convert_to_calibrated_value(0)))
    data[:] = 0
    data[index:index + data_and_metadata_src.data_shape[signal_index]] = data_and_metadata_src.data

    return DataAndMetadata.new_data_and_metadata(data, data_and_metadata_dst.intensity_calibration, data_and_metadata_dst.dimensional_calibrations)


def map_background_subtracted_signal(data_and_metadata: DataAndMetadata.DataAndMetadata, electron_shell: typing.Optional[PeriodicTable.ElectronShell], fit_ranges, signal_range) -> DataAndMetadata.DataAndMetadata:
    """Subtract si_k background from data and metadata with signal in first index."""
    # For now set hardcoded switch.
    useFEFF = True

    signal_index = -1

    signal_length = data_and_metadata.dimensional_shape[signal_index]

    signal_range = (numpy.asarray(signal_range) * signal_length).astype(numpy.float)

    signal_calibration = data_and_metadata.dimensional_calibrations[signal_index]
    spectral_range = numpy.array([signal_calibration.convert_to_calibrated_value(0), signal_calibration.convert_to_calibrated_value(data_and_metadata.dimensional_shape[signal_index])])
    edge_onset = signal_calibration.convert_to_calibrated_value(signal_range[0])
    edge_delta = signal_calibration.convert_to_calibrated_value(signal_range[1]) - edge_onset
    bkgd_ranges = numpy.array([numpy.array([signal_calibration.convert_to_calibrated_value(fit_range[0] * signal_length), signal_calibration.convert_to_calibrated_value(fit_range[1] * signal_length)]) for fit_range in fit_ranges])

    cross_section = None

    if electron_shell is not None:
        beam_energy_ev = data_and_metadata.metadata.get("beam_energy_eV")
        beam_convergence_angle_rad = data_and_metadata.metadata.get("beam_convergence_angle_rad")
        beam_collection_angle_rad = data_and_metadata.metadata.get("beam_collection_angle_rad")

        if beam_energy_ev is not None and beam_convergence_angle_rad is not None and beam_collection_angle_rad is not None:
<<<<<<< HEAD
            if useFEFF:
                # Don't need to check which shell this is when using FEFF.
                print("Using FEFF to calculate cross-sections.")
                cross_section = EELS_CrossSections.partial_cross_section_nm2(electron_shell.atomic_number, electron_shell.shell_number, electron_shell.subshell_index, edge_onset, edge_delta, beam_energy_ev, beam_convergence_angle_rad, beam_collection_angle_rad)
            elif electron_shell.shell_number == 1 and electron_shell.subshell_index == 1:
                cross_section = EELS_CrossSections.partial_cross_section_nm2(electron_shell.atomic_number, electron_shell.shell_number, electron_shell.subshell_index, edge_onset, edge_delta, beam_energy_ev, beam_convergence_angle_rad, beam_collection_angle_rad)
            elif electron_shell.atomic_number == 32 and electron_shell.shell_number == 2 and electron_shell.subshell_index == 3:
                if abs(edge_delta - 100) < 3:
                    cross_section = 7.31e-8
                elif abs(edge_delta - 120) < 3:
                    cross_section = 8.79e-8
                elif abs(edge_delta - 200) < 3:
                    cross_section = 1.40e-7
=======
            cross_section = partial_cross_section_nm2(electron_shell.atomic_number, electron_shell.shell_number, electron_shell.subshell_index, edge_onset, edge_delta, beam_energy_ev, beam_convergence_angle_rad, beam_collection_angle_rad)
>>>>>>> 824b9e62

    data = data_and_metadata.data

    # Fit within fit_range; calculate background within signal_range; subtract from source signal range
    edge_map, edge_profile, bkgd_model, profile_range = EELS_DataAnalysis.core_loss_edge(data, spectral_range, edge_onset, edge_delta, bkgd_ranges)

    result = edge_map if cross_section is None else edge_map / cross_section

    dimensional_calibrations = data_and_metadata.dimensional_calibrations[0:-1]
    intensity_calibration = copy.deepcopy(data_and_metadata.intensity_calibration)
    if cross_section is not None:
        intensity_calibration.units = "~"

    return DataAndMetadata.new_data_and_metadata(result, intensity_calibration, dimensional_calibrations)


def generalized_oscillator_strength(energy_loss_eV: float, momentum_transfer_au: float,
                                    atomic_number: int, shell_number: int, subshell_index: int) -> numpy.ndarray:
    """Return the generalized oscillator strength as an ndarray.

    energy is in eV.
    scattering_angle is in radians.

    The 0-axis is in units of eV
    The 1-axis is in units of Phi * Phi / scattering angle
    The intensity is in units of nm * nm
    """
    pass


def partial_cross_section_nm2(atomic_number: int, shell_number: int, subshell_index: int,
                              edge_onset_ev: float, edge_delta_ev: float, beam_energy_ev: float,
                              convergence_angle_rad: float, collection_angle_rad: float) -> float:
    """Returns the partial cross section.

    Uses generalized oscillator strength function.

    beam_energy is in eV.
    energy_start, energy_end are in eV.
    convergence_angle is in radians.
    collection_angle is in radians.

    The return value units are nm * nm.
    """
    cross_section = None
    eels_analysis_service = Registry.get_component("eels_analysis_service")
    if cross_section is None and eels_analysis_service:
        cross_section = eels_analysis_service.partial_cross_section_nm2(atomic_number=atomic_number,
                                                                        shell_number=shell_number,
                                                                        subshell_index=subshell_index,
                                                                        edge_onset_ev=edge_onset_ev,
                                                                        edge_delta_ev=edge_delta_ev,
                                                                        beam_energy_ev=beam_energy_ev,
                                                                        convergence_angle_rad=convergence_angle_rad,
                                                                        collection_angle_rad=collection_angle_rad)
    if cross_section is None and shell_number == 1 and subshell_index == 1:
        # k edges only
        cross_section = EELS_CrossSections.partial_cross_section_nm2(atomic_number, shell_number, subshell_index,
                                                                     edge_onset_ev, edge_delta_ev, beam_energy_ev,
                                                                     convergence_angle_rad, collection_angle_rad)
    if cross_section is None and atomic_number == 32 and shell_number == 2 and subshell_index == 3:
        # special section for testing
        if abs(edge_delta_ev - 100) < 3:
            cross_section = 7.31e-8
        elif abs(edge_delta_ev - 120) < 3:
            cross_section = 8.79e-8
        elif abs(edge_delta_ev - 200) < 3:
            cross_section = 1.40e-7
    return cross_section


def relative_atomic_abundance(counts_edge: float, partial_cross_section_nm2: float) -> float:
    """Return the relative atomic concentration.

    partial_cross_section is in nm * nm.

    The return value units are atoms / (nm * nm) * spectrum intensity.
    """
    pass


def atomic_areal_density_nm2(counts_edge: float, counts_spectrum: float, partial_cross_section_nm2: float) -> float:
    """Return the areal density.

    partial_cross_section is in nm * nm.

    The return value units are atoms / (nm * nm).
    """
    pass


def edge_onset_energy_eV(atomic_number: int, shell_number: int, subshell_index: int) -> float:
    """Return the electron binding energy for the given edge.

    Return value is in eV.
    """
    pass


def edges_near_energy_eV(energy_loss_eV: float, energy_loss_delta_eV: float) -> list:
    """Return a list of edges near the energy_loss.
    """
    pass<|MERGE_RESOLUTION|>--- conflicted
+++ resolved
@@ -370,23 +370,7 @@
         beam_collection_angle_rad = data_and_metadata.metadata.get("beam_collection_angle_rad")
 
         if beam_energy_ev is not None and beam_convergence_angle_rad is not None and beam_collection_angle_rad is not None:
-<<<<<<< HEAD
-            if useFEFF:
-                # Don't need to check which shell this is when using FEFF.
-                print("Using FEFF to calculate cross-sections.")
-                cross_section = EELS_CrossSections.partial_cross_section_nm2(electron_shell.atomic_number, electron_shell.shell_number, electron_shell.subshell_index, edge_onset, edge_delta, beam_energy_ev, beam_convergence_angle_rad, beam_collection_angle_rad)
-            elif electron_shell.shell_number == 1 and electron_shell.subshell_index == 1:
-                cross_section = EELS_CrossSections.partial_cross_section_nm2(electron_shell.atomic_number, electron_shell.shell_number, electron_shell.subshell_index, edge_onset, edge_delta, beam_energy_ev, beam_convergence_angle_rad, beam_collection_angle_rad)
-            elif electron_shell.atomic_number == 32 and electron_shell.shell_number == 2 and electron_shell.subshell_index == 3:
-                if abs(edge_delta - 100) < 3:
-                    cross_section = 7.31e-8
-                elif abs(edge_delta - 120) < 3:
-                    cross_section = 8.79e-8
-                elif abs(edge_delta - 200) < 3:
-                    cross_section = 1.40e-7
-=======
             cross_section = partial_cross_section_nm2(electron_shell.atomic_number, electron_shell.shell_number, electron_shell.subshell_index, edge_onset, edge_delta, beam_energy_ev, beam_convergence_angle_rad, beam_collection_angle_rad)
->>>>>>> 824b9e62
 
     data = data_and_metadata.data
 
