# standard libraries
import fractions
import json
import operator
import pkgutil
import typing

# third party libraries
# None

# local libraries
# None

class Singleton(type):
    def __init__(cls, name, bases, dict):
        super(Singleton, cls).__init__(name, bases, dict)
        cls.instance = None

    def __call__(cls, *args, **kw):
        if cls.instance is None:
            cls.instance = super(Singleton, cls).__call__(*args, **kw)
        return cls.instance


# see https://en.wikipedia.org/wiki/Electron_shell
# shell_number === principle quantum number n, or K, L, M, N, O, P, etc.
# subshell_index === EELS notation subshell
# K = 1s, L1 = 2s, L2 = 2p1/2, L3 = 2p3/2, M1 = 3s, M2 = 3p1/2, M3 = 3p3/2, M4 = 3d1/2, M5 = 3d3/2, etc.
class ElectronShell:
    def __init__(self, atomic_number: int, shell_number: int, subshell_index: int):
        self.atomic_number = atomic_number
        self.shell_number = shell_number
        self.subshell_index = subshell_index

    def __str__(self):
        return "{}-{}".format(PeriodicTable().element_symbol(self.atomic_number), self.get_shell_str_in_eels_notation(True))

    def to_long_str(self, include_subshell: bool=False):
        binding_energy_ev = PeriodicTable().nominal_binding_energy_ev(self)
        eels_shell_str = "{}-{}".format(PeriodicTable().element_symbol(self.atomic_number), self.get_shell_str_in_eels_notation(include_subshell))
        return "{}{}".format(eels_shell_str, " {:.1f} eV".format(binding_energy_ev) if binding_energy_ev is not None else str())

    def get_shell_str_in_eels_notation(self, include_subshell: bool=False) -> str:
        shell_str = chr(ord('K') + self.shell_number - 1)
        if (shell_str != 'K') and include_subshell:
            shell_str += str(self.subshell_index)
        return shell_str

    @classmethod
    def from_eels_notation(cls, atomic_number: int, eels_shell: str) -> "ElectronShell":
        shell_number = ord(eels_shell[0].upper()) - ord('K') + 1
        if eels_shell == "K":
            return ElectronShell(atomic_number, shell_number, 1)
        subshell_index = int(eels_shell[1:])
        return ElectronShell(atomic_number, shell_number, subshell_index)

    @property
    def azimuthal_quantum_number(self) -> int:
        aqn_table = (None, 0, 1, 1, 2, 2, 3, 3, 4, 4)
        return aqn_table[self.subshell_index]

    @property
    def subshell_label(self) -> str:
<<<<<<< HEAD
        # J. Kas - Deleted 'a' from zeroth index since azimuthal_quantum_number
        #          runs from 0 (s-states) to 4 (f-states).
        subshell_labels = ('s','p','d', 'f', 'g', 'h', 'i', 'j') # J. Kas - Seems the p was left out.
=======
        # azimuthal_quantum_number runs from 0 (s-states) to 4 (f-states).
        subshell_labels = ('s', 'p', 'd', 'f', 'g', 'h', 'i', 'j')
>>>>>>> f8312591
        return subshell_labels[self.azimuthal_quantum_number]

    @property
    def spin_fraction(self) -> fractions.Fraction:
        # subshell_index runs from 1 (s-states) to 7 (f-states).
        spins = (None, 1, 1, 3, 3, 5, 5, 7, 7, 9)
<<<<<<< HEAD
        # J. Kas - changed self.azimuthal_quantum_number to self.subshell_index
=======
>>>>>>> f8312591
        return fractions.Fraction(spins[self.subshell_index], 2)


class PeriodicTable(metaclass=Singleton):
    def __init__(self):
        self.__edge_data = json.loads(pkgutil.get_data(__name__, "resources/edges.json"))

    def element_symbol(self, atomic_number: int) -> str:
        for edge_data_item in self.__edge_data:
            if edge_data_item.get("z", 0) == atomic_number:
                return edge_data_item.get("symbol")
        return None

    def nominal_binding_energy_ev(self, electron_shell: ElectronShell) -> float:
        for edge_data_item in self.__edge_data:
            if edge_data_item.get("z", 0) == electron_shell.atomic_number:
                return edge_data_item.get("edges", dict()).get(electron_shell.get_shell_str_in_eels_notation(True))
        return None

    def get_elements_list(self) -> typing.Tuple[int, str]:
        """Return a list of tuples: atomic number, atomic symbol."""
        return ((edge_data_item.get("z"), edge_data_item.get("symbol")) for edge_data_item in self.__edge_data)

    def get_edges_list(self, atomic_number: int) -> typing.Tuple[ElectronShell, str]:
        """Return a list of tuples: electron shell (lowest energy within shell number), edge name (without subshell)."""
        for edge_data_item in self.__edge_data:
            if edge_data_item.get("z", 0) == atomic_number:
                edge_dict = edge_data_item.get("edges", dict())
                edge_map = dict()
                for eels_shell, energy in edge_dict.items():
                    electron_shell = ElectronShell.from_eels_notation(atomic_number, eels_shell)
                    base_electron_shell = edge_map.setdefault(electron_shell.shell_number, (None, 1E9))
                    if energy < base_electron_shell[1]:
                        edge_map[electron_shell.shell_number] = (electron_shell, energy)
                return list((edge_map[key][0], edge_map[key][0].to_long_str()) for key in sorted(edge_map.keys()))
        return None

    def find_edges_in_energy_interval(self, energy_interval_ev: typing.Tuple[float, float]) -> typing.List[ElectronShell]:
        """Return list of electron shells found within energy interval, sorted by distance from center."""
        edges = list()  # typing.List[typing.Tuple[float, ElectronShell]]
        energy_interval_center_ev = (energy_interval_ev[0] + energy_interval_ev[1]) * 0.5
        for edge_data_item in self.__edge_data:
            atomic_number = edge_data_item.get("z", 0)
            edge_dict = edge_data_item.get("edges", dict())
            # find lowest energy edge within each shell
            edge_map = dict()
            for eels_shell, energy in edge_dict.items():
                electron_shell = ElectronShell.from_eels_notation(atomic_number, eels_shell)
                base_electron_shell = edge_map.setdefault(electron_shell.shell_number, (None, 1E9))
                if energy < base_electron_shell[1]:
                    edge_map[electron_shell.shell_number] = (electron_shell, energy)
            for electron_shell, energy in edge_map.values():
                if energy_interval_ev[0] <= energy <= energy_interval_ev[1]:
                    edges.append((abs(energy_interval_center_ev - energy), electron_shell))
        edges.sort(key=operator.itemgetter(0))
        return [edge[1] for edge in edges]



# print(ElectronShell.from_eels_notation(6, "M4"))
# print(ElectronShell.from_eels_notation(6, "M4").get_shell_str_in_eels_notation(True))
# print(PeriodicTable().nominal_binding_energy_ev(ElectronShell.from_eels_notation(35, "M4")))
# print([es.to_long_str() for es in PeriodicTable().find_edges_in_energy_interval((1833, 1933))])<|MERGE_RESOLUTION|>--- conflicted
+++ resolved
@@ -61,24 +61,14 @@
 
     @property
     def subshell_label(self) -> str:
-<<<<<<< HEAD
-        # J. Kas - Deleted 'a' from zeroth index since azimuthal_quantum_number
-        #          runs from 0 (s-states) to 4 (f-states).
-        subshell_labels = ('s','p','d', 'f', 'g', 'h', 'i', 'j') # J. Kas - Seems the p was left out.
-=======
         # azimuthal_quantum_number runs from 0 (s-states) to 4 (f-states).
         subshell_labels = ('s', 'p', 'd', 'f', 'g', 'h', 'i', 'j')
->>>>>>> f8312591
         return subshell_labels[self.azimuthal_quantum_number]
 
     @property
     def spin_fraction(self) -> fractions.Fraction:
         # subshell_index runs from 1 (s-states) to 7 (f-states).
         spins = (None, 1, 1, 3, 3, 5, 5, 7, 7, 9)
-<<<<<<< HEAD
-        # J. Kas - changed self.azimuthal_quantum_number to self.subshell_index
-=======
->>>>>>> f8312591
         return fractions.Fraction(spins[self.subshell_index], 2)
 
 
