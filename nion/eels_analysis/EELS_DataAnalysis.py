"""
    EELS Data Analysis

    A library of functions for EELS data analysis.
"""

# third party libraries
import numpy
<<<<<<< HEAD
import scipy.signal
import math
# The following is a library that allows range dictionaries through the RangeDict object.
import ranges
=======
import typing
>>>>>>> 6c46762d

# local libraries
from nion.eels_analysis import CurveFittingAndAnalysis
from nion.eels_analysis import EELS_CrossSections
from nion.eels_analysis import PeriodicTable
<<<<<<< HEAD

__experimental_edge_data = (None, None)

def find_species_from_experimental_edge_data(eels_spectrum: numpy.ndarray, energy_range_ev: numpy.ndarray, experimental_edge_data, search_range_ev, **kwargs) -> list:
    """Find chemical species associated with edge energy data produced by find_experimental_edge_energies along with spectrum.
       
    Input:
        eels_spectrum    - array of spectral data
        energy_range_ev  - 2 element array containing energy range. First element is energy associated with start of
                           spectral element, second element is end of last spectral element, i.e. = # of elements * energy_step 
        experimental_edge_data - tuple that contains numpy array of edge_energies and array of quality factor.
        **kwargs         - Options for controling the algorithm
    """
    # Sanity checks
    # Make sure eels_spectrum holds data (probably should be > 10 or 20 or something, but I'll put 1 for now.
    assert eels_spectrum.shape[-1] > 1

    # Check energy range is sensible
    assert energy_range_ev[1] > energy_range_ev[0]
    assert energy_range_ev[1] > 0
    assert search_range_ev[1] > search_range_ev[0]
    assert search_range_ev[0] > 0
    search_range_ev[0] = max(search_range_ev[0],energy_range_ev[0])
    search_range_ev[1] = min(search_range_ev[1],energy_range_ev[1])
    
    # Check that experimental edge data is sensible and has the right structure. experimental edge data should be tuple that holds
    # (edge_energies, quality_factor).
    assert len(experimental_edge_data) == 2

    # Check that the tuple holds arrays with the same shape.
    assert experimental_edge_data[0].shape == experimental_edge_data[1].shape

    # Check that experimental edge energies are within the energy range (maybe we want to allow for any rather than forcing all)
    assert numpy.all(experimental_edge_data[0] >= energy_range_ev[0])
    assert numpy.all(experimental_edge_data[0] <= energy_range_ev[1])

    only_major_edges = kwargs.get('only_major_edges',True)
    element_list = kwargs.get('element_list', [])
    # Designation of major edges - only including up to 5000 eV.
    #major_edges = ['K','L2','L23','L3','M4','M45','M5','N4','N45','N5','N6','N67','N7','O4','O45','O5']
    # Reduced only includes first of series, e.g., L3 if L2,L3.
    major_edges_reduced = ranges.RangeDict({ranges.Range(1,10):('K'),
                                            ranges.Range(10,18):('K','L23', 'L3'),
                                            ranges.Range(18,23):('K','L23','L3','M23','M3'),
                                            ranges.Range(23,29):('L23','L3','M23','M3'),
                                            ranges.Range(29,32):('L23','L3'),
                                            ranges.Range(32,36):('L23','L3','M45','M5'),
                                            ranges.Range(36,47):('L23','L3','M45','M5','N23','N3'),
                                            ranges.Range(47,50):('L23','L3','M45','M5'),
                                            ranges.Range(50,54):('L23','L3','M45','M5','N45','N5'),
                                            ranges.Range(54,56):('M45','M5','N45','N5'),
                                            ranges.Range(56,72):('M45','M5','N45','N5','O23','O3'),
                                            ranges.Range(72,78):('M45','M5','O23','O3'),
                                            ranges.Range(78,82):('M45','M5'),
                                            ranges.Range(82,84):('M45','M5','O45','O5'),
                                            ranges.Range(84,85):('M45','M5'),
                                            ranges.Range(90,93):('M45','M5','N67','N7','O45','O5')
                                            })
    # Start by looping through experimental edge energies and finding all tabulated electron shells that have edges near this.
    # Edge energies are ordered by quality factor from largest to smallest, so most important edges will be checked first.
    ptable = PeriodicTable.PeriodicTable()
    i_edge = 0
    element_data = {}
    for edge_energy in experimental_edge_data[0]:
        q_factor = experimental_edge_data[1][i_edge]
        # Set energy range to look for other edges. For now do +/- max of 3% or 10eV.
        max_energy_diff = max(0.03*edge_energy,10.0)
        energy_range = [edge_energy-max_energy_diff,edge_energy+max_energy_diff]
        # Create a dictionary of all elements that might be in this system.
        element_data.update(ptable.find_elements_in_energy_interval(energy_range))


    # We now have a list of elements that have an edge in the region associated with the edge found in the experiment. The element data
    # includes the atomic number, and a list of all edges (label, energy).
    # Now loop through elements and search for edges that match those in the experiment. Count how many matches there
    # are for each element, and store the difference between the energy for that element and that for the experimental edge.
    # Count only the closest edge for each element for each experimental edge.
    # Loop through atoms
    atom_data = []
    i_atom = 0
    for atom,edges in element_data.items():
        if not element_list or int(atom) in element_list:
            # Get major edges for this element that lie withing the range of the experimental data.
            major_edges_for_this_atom = []
            for edge_label,energy in edges.items():
                if int(atom) in major_edges_reduced:
                    if edge_label in major_edges_reduced[int(atom)] and (search_range_ev[0] < energy < search_range_ev[1]):
                        major_edges_for_this_atom = major_edges_for_this_atom + [edge_label]
                    
            # Loop through experimental edges, and find best one for this edge if it exists.
            # Number of edges matched will be one measure of the probability that an element exists in this spectrum.
            number_edges_matched = 0
            has_edge = False
            missing_major_edge = False
            for exp_edge_energy in experimental_edge_data[0]:
                # Loop through edges for this atom. For each experimental edge, there should
                # be a max of one match per atom.
                min_diff = max(exp_edge_energy*0.03,15.0) 
                best_edge_name = None
                for edge_name,energy in edges.items():
                    if (not only_major_edges) or (edge_name in major_edges_for_this_atom):
                        diff = numpy.absolute(energy-exp_edge_energy)
                        if diff <= min_diff:
                            best_edge_for_this_exp_edge = energy
                            best_edge_name = edge_name
                            min_diff = diff
                            has_edge = True

                if best_edge_name:
                    number_edges_matched += 1
                    if len(atom_data) - 1 < i_atom:
                        atom_data = atom_data + [[int(atom)]]
                        atom_data[i_atom] = atom_data[i_atom] + [best_edge_name,best_edge_for_this_exp_edge,exp_edge_energy]
                    else:
                        atom_data[i_atom] = atom_data[i_atom] + [best_edge_name,best_edge_for_this_exp_edge,exp_edge_energy]
                    
                    if best_edge_name in major_edges_for_this_atom:
                        major_edges_for_this_atom.remove(best_edge_name)

            if has_edge:
                if True: #if len(major_edges_for_this_atom) == 0:
                    atom_data[i_atom].insert(1,number_edges_matched)
                    i_atom += 1
                else:
                    del atom_data[i_atom]


    return atom_data
    
    
def find_experimental_edge_energies(eels_spectrum: numpy.ndarray, energy_range_ev: numpy.ndarray,
                                    search_range_ev: numpy.ndarray = None, **kwargs) -> numpy.ndarray:
    """Find energies where edges are located in experimental eels spectrum.

    Input:
        eels_spectrum    - array of spectral data
        energy_range_ev  - 2 element array containing energy range. First element is energy associated with start of
                           spectral element, second element is end of last spectral element, i.e. = # of elements * energy_step 
        search_range_ev  - 2 element array containing energy range to include in search for edges.
        **kwargs         - Options for controling the algorithm

    Returns:
        experimental_edge_energies_ev - array of edge energies.
    """
    global __experimental_edge_data

    # Set sensitivity parameter - used for general control of sensitivity of the algorithm to step like features.
    # Lower sensitivity will cause the algorithm to find fewer edges, while larger sensitivity will cause it to
    # find more edges. Ensure sensitivity is between 0 and 1. Default is 0.5.
    sensitivity_parameter = 1.0 - max(min(kwargs.get('sensitivity',0.5),1.0),0.0)

    # For debugging.
    debug_plotting = kwargs.get('debug_plotting',False)
    
    if search_range_ev is None:
        # Default low loss range is 0 to 30eV
        search_range_ev = numpy.array([max(energy_range_ev[0],30.0), energy_range_ev[-1]])
    else:
        # Check that search range contains a non-zero portion of energy range.
        assert (search_range_ev[1] > energy_range_ev[0]) and (search_range_ev[0] < energy_range_ev[1])
        
        # Set search range to allowable values.
        search_range_ev = numpy.array([max(search_range_ev[0],energy_range_ev[0]), min(search_range_ev[1],energy_range_ev[-1])])

    # Sanity checks:
    assert energy_range_ev[0] < energy_range_ev[1]
    assert search_range_ev[0] < search_range_ev[1]
    
    # Calulate energy step
    energy_step = (energy_range_ev[1] - energy_range_ev[0])/eels_spectrum.shape[-1]
    
    emin_search = search_range_ev[0]
    
    # Set maximum value of search range. Use max of spectrum if nothing is passed by user.
    emax_search = search_range_ev[1]
        
    # Find closest indices corresponding to emin_search and emax_search
    imin_search = int((emin_search - energy_range_ev[0])/energy_step)
    imax_search = int((emax_search - energy_range_ev[0])/energy_step)
    emin_search = energy_range_ev[0] + float(imin_search)*energy_step
    emax_search = energy_range_ev[0] + float(imax_search)*energy_step 
    
    
    # Create cut energy and spectral arrays.
    if imax_search >= eels_spectrum.shape[-1]-1:
        eels_spectrum_search = eels_spectrum[imin_search:]
    else:
        eels_spectrum_search = eels_spectrum[imin_search:imax_search]
        
    energies_search = numpy.linspace(emin_search,emax_search,eels_spectrum_search.shape[-1])
    assert eels_spectrum_search.shape[-1] == energies_search.shape[-1]

    if kwargs.get('re_analyze',True):
        
        # Here we will search for steplike features by creating an array of correlation coefficients correlating the energy axis
        # with the spectrum. Background signal will generally be negatively correlated with energy, while strong edges will be
        # positively correlated with energy, and weak edges will just show an increase in correlation. This method is much less dependent
        # on the size of the jump than the derivative method, so that small edges can be found.

        # Create space for correlation array
        corr_coeff_array = numpy.zeros(eels_spectrum_search.shape[-1])
            
        # Set energy range for calculating the correlation coefficient. A smaller energy range will be more
        # susceptible to noise, while a larger energy range will only be sensitive to changes the persist over
        # a larger energy range. Default to the min of 25eV or 1/10th the search range.
        correlation_energy_range = min(kwargs.get("correlation_energy_range_ev",max(50.0*sensitivity_parameter,5*energy_step)),(emax_search-emin_search)/10.0)
        i_start = -1
        i_end = -1
        for i_energy, energy in enumerate(energies_search):
            # Create correlation coefficient between subarrays corresponding to current energy point to that minus correlation_energy_range.
            # This tends to give results which have a max derivative close to the edge.
            # coefficient is between -1 and 1, but we'll add 1 and devide by 2 to get a parameter that ranges from 0 to 1.
            # Ignore end points of energy and spectrum array (set to zero).
            energy_range_mask = numpy.logical_and(abs(energies_search - energies_search[i_energy]) <= correlation_energy_range, energies_search < energies_search[i_energy])
            spectrum_sub_array = eels_spectrum_search[numpy.where(energy_range_mask)]        
            energy_search_sub_array = energies_search[numpy.where(energy_range_mask)]
            
            # Set edges (beyond correlation energy range) to same as first valid point.
            if (energies_search[i_energy] - energies_search[0]) > correlation_energy_range and (energies_search[-1] - energies_search[i_energy]) > correlation_energy_range:
                corr_coeff_array[i_energy] = (numpy.corrcoef(energy_search_sub_array,spectrum_sub_array)[0,1] + 1.0)/2.0
                # Save the energy of the first valid point
                if i_start < 0:
                    i_start = i_energy

        # Set edge points to same as first valid point.
        corr_coeff_array[0:i_start-1] = corr_coeff_array[i_start]
    
        # Take first derivative of spectrum. 
        first_derivative = numpy.gradient(eels_spectrum_search,energies_search)
    
        # Now smooth first derivative via simple local averaging, then subtract off longer range local average.
        # Right now these are hard coded number of points average, but they should be set by keyword arguments
        # and defaults.
        num_avg=kwargs.get('derivative_smoothing',2)
    
        # Also average over a longer range only extending below the current point. This will give some measure of the average derivative of the background.
        num_lr_avg=max(num_avg*4,16)
        first_derivative_avg = numpy.zeros(first_derivative.shape[-1])
        first_derivative_long_range_avg = numpy.zeros(first_derivative.shape[-1])
        
        for i,fd in enumerate(first_derivative):
            if (i-num_avg >= 0) and (i+num_avg <= first_derivative.shape[-1] - 1):
                first_derivative_avg[i] = numpy.average(first_derivative[i-num_avg:i+num_avg])
            else:
                first_derivative_avg[i] = numpy.average(first_derivative[0:num_avg])
                
                if (i-num_lr_avg >= 0): 
                    first_derivative_long_range_avg[i] = numpy.average(first_derivative[i-num_lr_avg:i])
                elif (i-num_lr_avg < 0):
                    first_derivative_long_range_avg[i] = numpy.average(first_derivative[0:num_lr_avg]) 
                else:
                    first_derivative_long_range_avg[i] = numpy.sum(first_derivative[i-num_lr_avg:])/(2*num_lr_avg+1)
            
            # Subtract the background derivative from the derivative
            first_derivative_avg[i] = (first_derivative_avg[i] - first_derivative_long_range_avg[i])/numpy.sqrt(eels_spectrum_search[i]) if eels_spectrum_search[i]>0 else 0.0 

        import copy
        first_derivative3 = copy.deepcopy(first_derivative_avg)
        num_avg=2*kwargs.get('derivative_smoothing',2)
        num_lr_avg=2*max(num_avg*2,16)
        cumsum_vec = numpy.cumsum(first_derivative) 
        first_derivative_avg = (cumsum_vec[num_avg:] - cumsum_vec[:-num_avg]) / num_avg
        first_derivative_long_range_avg = (cumsum_vec[num_lr_avg:] - cumsum_vec[:-num_lr_avg]) / num_lr_avg
        first_derivative2 = first_derivative[:]
        first_derivative2[int(num_lr_avg/2):-int(num_lr_avg/2)]=(first_derivative_avg[int((num_lr_avg-num_avg)/2):-int((num_lr_avg-num_avg)/2)] - first_derivative_long_range_avg)
        first_derivative2[0:int(num_lr_avg/2-1)] = 0.0
        first_derivative2[-int(num_lr_avg/2+1):-1] = 0.0
        first_derivative2 = first_derivative2/numpy.sqrt(eels_spectrum_search)
        first_derivative = first_derivative2[:]
        if debug_plotting: # Meant for debugging only.
            import matplotlib.pyplot as plt 
            plt.plot(energies_search, eels_spectrum_search/numpy.amax(eels_spectrum_search))
            plt.plot(energies_search, first_derivative, label='1st')
            plt.plot(energies_search, first_derivative2, label='1st 2')
            plt.plot(energies_search, corr_coeff_array, label='corr')
            plt.legend(loc="upper left")
            plt.show()
        

        # Gain change range: Not implemented yet.
        gain_change_range = kwargs.get('gain_change_range_ev',numpy.array([0.0,0.0]))

        # Find indices of maxima in the derivative of spectrum.
        ind_max_first = scipy.signal.argrelextrema(first_derivative,numpy.greater)

        # Find indices of maxima in the correlation coefficient array.
        ind_max_corr = scipy.signal.argrelextrema(corr_coeff_array,numpy.greater)

        # Find regions with possible edges, based on region from max in correlation coefficient to that minus
        # correlation energy range. For all of these, we will assign an edge energy, and a "quality factor" based on
        # the size of the maximum derivative in the region, and the size of the correlation coefficient at it's max.
        q_factors2=numpy.array([])
        edge_energies2 = numpy.array([])
        # For each maximum in correlation coefficient array, check if there is also a maximum
        # in the first derivative between the energy of the maximum and the energy of the previous maximum in the correlation
        # coefficient.

        for ind in ind_max_corr[0]:
            if ind != ind_max_corr[0][0]:
                # If this is not the first max, set emin and emax to define energy range to look for maxima in the
                # first derivative.
                # emin is the larger of the previous edge energy, and emax - correlation_energy_range
                emin = max(emax,energies_search[ind]-correlation_energy_range)
                # emax is the energy of the current maximum in the correlation coefficient.
                emax = energies_search[ind]
            else:
                # If this is the first max, set emin to emax - correlation_energy_range. 
                emax = energies_search[ind]
                emin = emax - correlation_energy_range

            # Define an array of the maxima of the first derivatives in the region, along with its corresponding energies.
            first_derivative_in_region = first_derivative[ind_max_first][numpy.where(abs(energies_search[ind_max_first] - (emin+emax)/2.0) <= (emax - emin)/2.0)]
            energies_in_region = energies_search[ind_max_first][numpy.where(abs(energies_search[ind_max_first] - (emin+emax)/2.0) <= (emax - emin)/2.0)]
            
            # If there are no maxima in the first derivative in this region, discount this point
            if first_derivative_in_region.size > 0:
                # Find the index of the maximum in first derivative in the region, and the corresponding maximum value.
                for ind_max_first_in_region,max_first_in_region in enumerate(first_derivative_in_region):
                    #max_first_in_region = first_derivative_in_region[ind_max_first_in_region]

                    # Define the edge energy as that where the maximum in first derivative occurs.
                    edge_energy = energies_in_region[ind_max_first_in_region]
                    if max_first_in_region > 0:
                        # Define a quality factor equal to max in first derivative times max in correlation coefficient. 
                        if (edge_energies2.size == 0):
                            edge_energies2 = numpy.append(edge_energies2,edge_energy)
                            q_factors2 = numpy.append(q_factors2, max_first_in_region*corr_coeff_array[ind])
                        else:
                            if edge_energies2[-1] != edge_energy:
                                edge_energies2 = numpy.append(edge_energies2,edge_energy)
                                q_factors2 = numpy.append(q_factors2, max_first_in_region*corr_coeff_array[ind])
                            else:
                                q_factors2[-1] = max(max_first_in_region*corr_coeff_array[ind],q_factors2[-1])

    else:
        q_factors2 = __experimental_edge_data[1]
        edge_energies2 = __experimental_edge_data[0]
        
    # Parameters to control filtering
    # Below this is filtering options
    
    # We will take only first edge found after each maximum in the corr_coeff_array - edge_separation_energy.
    # Default is 7.5eV, minimum is 2*energy step. Multiply edge_separation parameter by edge energy.
    edge_separation_energy = kwargs.get('edge_separation_parameter',sensitivity_parameter/50.0)

    # Define a deviation. This isn't perfect, but it's close enough. Most edges are way above the median deviation.
    
    median = numpy.median(q_factors2)
    sigma0 = scipy.stats.median_absolute_deviation(q_factors2)
    sigma = sigma0 #scipy.stats.median_absolute_deviation(q_factors2[abs(q_factors2-median) < 3.0*sigma0])
    cut= median + sigma*7.0
    cutbig= 0.0 #cut #median + sigma*20.0
    #edge_energies_final = numpy.array([])
    #q_factors_final = numpy.array([])
    q_factors_major = numpy.array([])
    q_factors_minor = numpy.array([])
    edge_energies_major = numpy.array([])
    edge_energies_minor = numpy.array([])
    #part_of_last_edge = False
    denom = sigma
    max_qf = max(q_factors2)
    cutoff_scale = max(min(kwargs.get('cutoff_scale',sensitivity_parameter*2.0),10.0),0.0)
    q_factors2 = q_factors2/denom
    min_corr_major = cutoff_scale
    min_corr_minor = 0.0 #min_corr_major/5.0
    qfmax=10.0*cutoff_scale
    for ind,qfac in enumerate(q_factors2):
        # get standard deviation of nearby q_factors to normalize quality factor
        #denom=numpy.std(numpy.abs(q_factors2[max(ind-5,0):max(ind-1,2)]))
        #denom = 1.0
        if (qfac > 6.0*cutoff_scale): #min_corr_major):
            if edge_energies_major.shape[-1] > 0:
                if (edge_energies2[ind] - edge_energies_major[-1] > min(max(edge_separation_energy*edge_energies2[ind],10.0),50.0)):
                    qfm = qfac/numpy.average(q_factors2[max(ind-5,0):ind])
                    if qfm > qfmax or (qfac > 20.0*cutoff_scale and qfm > 5.0*cutoff_scale):
                        #print(qfac,numpy.average(q_factors2[max(ind-3,0):ind]),qfm)
                        edge_energies_major = numpy.append(edge_energies_major,edge_energies2[ind])
                        q_factors_major = numpy.append(q_factors_major,qfm)                
            elif ind > 1:
                qfm = qfac/numpy.average(q_factors2[max(ind-5,0):ind])
                if qfm > qfmax or (qfac > 20.0*cutoff_scale and qfm > 5.0*cutoff_scale):
                    edge_energies_major = numpy.append(edge_energies_major,edge_energies2[ind])
                    q_factors_major = numpy.append(q_factors_major,qfm)
            elif ind > 0:
                qfm = qfac/q_factors2[ind-1]
                if qfm > qfmax or (qfac > 20.0*cutoff_scale and qfm > 5.0*cutoff_scale):
                    edge_energies_major = numpy.append(edge_energies_major,edge_energies2[ind])
                    q_factors_major = numpy.append(q_factors_major,qfm)                

            else:
                qfm = qfac
                if qfm > qfmax:
                    edge_energies_major = numpy.append(edge_energies_major,edge_energies2[ind])
                    q_factors_major = numpy.append(q_factors_major,qfm)                

        elif (qfac/denom > min_corr_minor):  #and (qfac >= q_factors2[max(ind-1,0)]) and (qfac >= q_factors2[min(ind+1,q_factors2.shape[-1]-1)]):
            if edge_energies_minor.shape[-1] > 0:
                if (edge_energies2[ind] - edge_energies_minor[-1] > edge_separation_energy*edge_energies2[ind]): 
                    q_factors_minor = numpy.append(q_factors_minor,qfac/denom)
                    edge_energies_minor = numpy.append(edge_energies_minor,edge_energies2[ind])
            else:
                q_factors_minor = numpy.append(q_factors_minor,qfac/denom)
                edge_energies_minor = numpy.append(edge_energies_minor,edge_energies2[ind])

    if debug_plotting: # For debugging purposes.
        plt.stem(edge_energies2,q_factors2,linefmt='C2-',markerfmt='o',label='qf2',use_line_collection=True)
        plt.yscale('log')
        if q_factors_major.size >= 1:
            plt.stem(edge_energies_major,q_factors_major, linefmt='C0-',markerfmt='x', label='major edges',use_line_collection=True)
        #if q_factors_minor.size >= 1:
            #plt.stem(edge_energies_minor,q_factors_minor, linefmt='C1-',markerfmt='s', label='minor edges')
        plt.plot(energies_search, eels_spectrum_search/numpy.amax(eels_spectrum_search))
        plt.legend(loc="upper right")
        plt.show()

    # Return edge energies and q_factors sorted by q_factor from largest to smallest.
    ind_sort = numpy.argsort(-q_factors_major)

    # Update global data. We can use this to refilter without re-analyzing the spectrum.
    __experimental_edge_data = (edge_energies2, q_factors2)
    return edge_energies_major[ind_sort], q_factors_major[ind_sort]
=======
>>>>>>> 6c46762d

def zero_loss_peak(low_loss_spectra: numpy.ndarray, low_loss_range_eV: numpy.ndarray) -> tuple:
    """Isolate the zero-loss peak from low-loss spectra and return the zero-loss count, zero-loss peak, and loss-spectrum arrays.

    Returns:
        zero_loss_counts - integrated zero-loss count array
        zero_loss_peak - isolated zero-loss peak spectral array
        loss_spectrum - residual loss spectrum array
    """
    pass

def core_loss_edge(core_loss_spectra: numpy.ndarray, core_loss_range_eV: numpy.ndarray, edge_onset_eV: float, edge_delta_eV: float,
                    background_ranges_eV: numpy.ndarray, background_model_ID: int = 0) -> tuple:
    """Isolate an edge signal from background in core-loss spectra and return the edge integral, edge profile, and background arrays.

    Returns:
        edge_integral - array of integrated edge counts evaluated over the delta window past the edge onset
        edge_profile - array of isolated edge profiles evaluated over the profile range (see below)
        edge_background - array of background models evaluated over the profile range (see below)
        profile_range - contiguous union of edge delta and background ranges
    """
    edge_onset_margin_eV = 0
    assert edge_onset_eV > core_loss_range_eV[0] + edge_onset_margin_eV

    edge_range = numpy.full_like(core_loss_range_eV, edge_onset_eV)
    edge_range[0] -= edge_onset_margin_eV
    edge_range[1] += edge_delta_eV
    poly_order = 1
    fit_log_y = (background_model_ID <= 1)
    fit_log_x = (background_model_ID == 0)
    return CurveFittingAndAnalysis.signal_from_polynomial_background(core_loss_spectra, core_loss_range_eV, edge_range,
                                                                        background_ranges_eV, poly_order, fit_log_y, fit_log_x)

def relative_atomic_abundance(core_loss_spectra: numpy.ndarray, core_loss_range_eV: numpy.ndarray, background_ranges_eV: numpy.ndarray,
                                atomic_number: int, edge_onset_eV: float, edge_delta_eV: float,
                                beam_energy_eV: float, convergence_angle_rad: float, collection_angle_rad: float) -> numpy.ndarray:
    """Isolate the specified edge signal from the core-loss spectra and compute a relative atomic concentration value.

    Returns:
        atomic_abundance - integrated edge counts divided by the partial cross-section over the delta range,
        in units of (spectrum counts) * atoms / (nm * nm).
        error            - combined experimental and theoretical error in atomic abundance.
    """
    edge_data = core_loss_edge(core_loss_spectra, core_loss_range_eV, edge_onset_eV, edge_delta_eV, background_ranges_eV)
    # The following should ultimately be pulled out of the edge ID table, based on atomic number and edge onset
    shell_number = 1
    subshell_index = 1
    cross_section_data = EELS_CrossSections.partial_cross_section_nm2(atomic_number, shell_number, subshell_index, edge_onset_eV, edge_delta_eV,
                                                                    beam_energy_eV, convergence_angle_rad, collection_angle_rad)
    cross_section = cross_section_data #cross_section_data[0]
    atomic_abundance = edge_data[0] / cross_section
    # Now find errors. Assume Poisson error for experimental cross section (S_exp), 10% theoretical errors (s_thy). Then error in relative atomic abundance is
    # S = atomic_abundance*\sqrt[ (S_exp/cross_exp)^2 + (S_thy/cross_thy)^2 ]
    # Poisson error is sqrt of integral of total experimental signal. Total integral is = edge_data[1]
    sig_sq_exp = edge_data[2]
    relative_error_thy = 0.1 # 10% error
    error = atomic_abundance*numpy.sqrt(sig_sq_exp/(edge_data[0])**2 + relative_error_thy**2)
    
    return atomic_abundance, error

def stoichiometry_from_eels(eels_spectrum: numpy.ndarray, eels_range_eV: numpy.ndarray, background_ranges_eV: typing.List[numpy.ndarray], atomic_numbers: typing.List[int],
                                 edge_onsets_eV: typing.List[float], edge_deltas_eV: typing.List[float], 
                                 beam_energy_eV: float, convergence_angle_rad: float, collection_angle_rad: float) -> typing.Tuple[numpy.ndarray,numpy.ndarray]:
    """Quantify a complete EELS spectrum given atomic species in the system and edges in the spectrum (signal ranges and background ranges).

    Returns:
        stoichiometries - relative to first atom in list.
        error_in_stoichiometry - combined theoretical/experimental errors.
        -- Below for future output:
        calculated cross sections - in nm^2 for each edge.
        core-loss signal for each edge
        background for each edge
        calculated differential cross section for each edge.
    """
    # For now assert that the number of atomic species, background_ranges, edge_onsets, edge_deltas are equal. This assumes that each
    # edge range only contains signal from one atomic species.
    assert len(edge_onsets_eV) > 1
    assert len(edge_onsets_eV) == len(atomic_numbers)
    assert len(edge_onsets_eV) == len(edge_deltas_eV)
    assert len(edge_onsets_eV) == len(background_ranges_eV)


    # First calculate the cross section associated with each edge. 
    # Loop over atoms in the spectrum.
    iAtom = 0
    if eels_spectrum.ndim == 1:
        image_shape = 1
    else:
        image_shape = eels_spectrum.shape[0]

    
    abundance=numpy.array([[0.0]*image_shape]*len(atomic_numbers))
    err = numpy.array([[0.0]*image_shape]*len(atomic_numbers))
    stoichiometry = numpy.array([[0.0]*image_shape]*len(atomic_numbers))
    total_number  = numpy.array([0.0]*image_shape)
    total_error  = numpy.array([0.0]*image_shape)
    error_in_stoichiometry=numpy.array([[0.0]*image_shape]*len(atomic_numbers))
    for atomic_number in atomic_numbers:
        # Find relative atomic abundance for this edge.
        abundance[iAtom],err[iAtom] = relative_atomic_abundance(eels_spectrum, eels_range_eV, background_ranges_eV[iAtom][:],
                                                         atomic_number, edge_onsets_eV[iAtom], edge_deltas_eV[iAtom], beam_energy_eV,
                                                         convergence_angle_rad, collection_angle_rad)

        
        stoichiometry[iAtom] = abundance[iAtom]
        total_number = total_number + abundance[iAtom]
        total_error  = numpy.sqrt(total_error**2 + err[iAtom]**2)
        iAtom += 1

    iAtom = 0
    for atomic_number in atomic_numbers:
        stoichiometry[iAtom] = abundance[iAtom]/total_number

        # sum relative errors in quadrature.
        error_in_stoichiometry[iAtom] = stoichiometry[iAtom]*numpy.sqrt((err[iAtom]/abundance[iAtom])**2 + (total_error/total_number)**2)
            
        iAtom += 1

    return stoichiometry,error_in_stoichiometry
            
            
        
def atomic_areal_density_nm2(core_loss_spectra: numpy.ndarray, core_loss_range_eV: numpy.ndarray, background_ranges_eV: numpy.ndarray,
                                low_loss_spectra: numpy.ndarray, low_loss_range_eV: numpy.ndarray,
                                atomic_number: int, edge_onset_eV: float, edge_delta_eV: float,
                                beam_energy_eV: float, convergence_angle_rad: float, collection_angle_rad: float) -> numpy.ndarray:
    """Isolate the specified edge signal from the core-loss spectra and compute the implied atomic areal density.

    Returns:
        atomic_areal_density - edge counts divided by the low-loss intensity and partial cross-section, integrated over the delta range,
        in atoms / (nm * nm).
    """
    pass<|MERGE_RESOLUTION|>--- conflicted
+++ resolved
@@ -6,20 +6,17 @@
 
 # third party libraries
 import numpy
-<<<<<<< HEAD
 import scipy.signal
 import math
 # The following is a library that allows range dictionaries through the RangeDict object.
 import ranges
-=======
 import typing
->>>>>>> 6c46762d
+import copy
 
 # local libraries
 from nion.eels_analysis import CurveFittingAndAnalysis
 from nion.eels_analysis import EELS_CrossSections
 from nion.eels_analysis import PeriodicTable
-<<<<<<< HEAD
 
 __experimental_edge_data = (None, None)
 
@@ -276,7 +273,6 @@
             # Subtract the background derivative from the derivative
             first_derivative_avg[i] = (first_derivative_avg[i] - first_derivative_long_range_avg[i])/numpy.sqrt(eels_spectrum_search[i]) if eels_spectrum_search[i]>0 else 0.0 
 
-        import copy
         first_derivative3 = copy.deepcopy(first_derivative_avg)
         num_avg=2*kwargs.get('derivative_smoothing',2)
         num_lr_avg=2*max(num_avg*2,16)
@@ -441,8 +437,6 @@
     # Update global data. We can use this to refilter without re-analyzing the spectrum.
     __experimental_edge_data = (edge_energies2, q_factors2)
     return edge_energies_major[ind_sort], q_factors_major[ind_sort]
-=======
->>>>>>> 6c46762d
 
 def zero_loss_peak(low_loss_spectra: numpy.ndarray, low_loss_range_eV: numpy.ndarray) -> tuple:
     """Isolate the zero-loss peak from low-loss spectra and return the zero-loss count, zero-loss peak, and loss-spectrum arrays.
